---
layout: operation
---

# Operation::Controller

The `Operation::Controller` module provides four shorthand methods to run and present operations.

Note that you're free to invoke operations manually at any time by [invoking them directly](api.html).


It works in Rails but should also be fine in Sinatra and Lotus.

## Generics

Before the operation is invoked, the controller method `process_params!` is run. You can override that to normalize the incoming parameters.

Each method will set the `@operation` and `@model` instance variables on the controller which allows using them in views, too. Each method returns the operation instance.

You need to include the `Controller` module.


    class ApplicationController < ActionController::Base
      include Trailblazer::Operation::Controller
    end



## Run

Use `#run` to invoke the operation.


    class CommentsController < ApplicationController
      def create
        run Comment::Create
      end
    end


Internally, this will do as follows.


    process_params!(params)

    result, op = Comment::Create.run(params)
    @operation = op
    @model     = op.model
    @form      = op.contract


First, you have the chance to normalize parameters. The controller's `params` hash is then passed into the operation run. After that, the three instance variables on the controller are set, giving you access to operation instance, form and model.

An optional block for `#run` is invoked only when the operation was valid.


    class CommentsController < ApplicationController
      def create
        run Comment::Create do |op|
          flash[:notice] = "Success!" # only run for successful/valid operation.
        end
      end
    end


## Present

To setup an operation without running its `#process` method, use `#present`. This is often used if you only need the operation's model for presentation.


    class CommentsController < ApplicationController
      def show
        present Comment::Update
        # you have access to @operation and @model.
      end
    end


Instead of running the operation, this will only instantiate the operation by passing in the controller's `params`. In turn, this only runs the operation's `#setup` (which embraces model finding logic) and does **not instantiate** a contract and **doesn't run** `#process`.


    Comment::Update.new(params)
    @operation = op
    @model     = op.model


## Form

To render the operation's form, use `#form`.


    class CommentsController < ApplicationController
      def show
        form Comment::Create
      end
    end


This is identical to `#present` with two additional step: besides the `@operation` and `@model` instance variables, the `@form` will be assigned, too. After that, the form's `prepopulate!` method is called and the form is ready for rendering, e.g. via `#form_for`.

<<<<<<< HEAD

    op = Comment::Create.present(params)
    op.contract.prepopulate!
    @operation = op
    @model     = op.model
    @form      = op.contract

=======
{% highlight ruby %}
def form(Comment::Create, options={})
  op = Comment::Create.present(params)

  op.contract.prepopulate!(options)

  @operation = op
  @model     = op.model
  @form      = op.contract
{% endhighlight %}

### Options for prepopulate!

All options from the `#form` call are directly passed to the form's `prepopulate!` method, allowing you to use runtime data in prepopulators. Note that the original `params` object is available in this options hash, too.

{% highlight ruby %}
form Comment::Create, color: "green"
{% endhighlight %}

This will result in the following hash being passed to `prepopulate!`.

{% highlight ruby %}
contract do
  def prepopulate!(options)
    options[:color]  #=> "green"
    options[:params] #=> <ActionController::Params ..>
{% endhighlight %}


The `#form` method returns the actual form object. This is helpful if you want to render multiple forms on a page.

{% highlight ruby %}
def show
  @create_form = form(Comment::Create)
  @survey_form = form(Survey::Support::Create)
end
{% endhighlight %}
>>>>>>> 914d7ad8

## Respond

Rails-specific.


    class CommentsController < ApplicationController
      respond_to :json

      def create
        respond Comment::Create
      end
    end


This will do the same as `#run`, invoke the operation and then pass it to `#respond_with`.


    op = Comment::Create.(params)
    respond_with op


The operation needs to be prepared for the responder as the latter makes weird assumptions about the object being passed to `respond_with`. For example, the operation needs to respond to `to_json` in a JSON request. Read about [Representer](representer.html) here.

If the operation class has `Representer` mixed in, the params hash will be slightly modified. As the operation's model key, the request body document is passed into the operation.


    params[:comment] = request.body
    Comment::Create.(params)


By doing so the operation's representer will automatically parse and deserialize the incoming document, bypassing Rails' `ParamsParser`.

If you want the responder to compute URLs with namespaces, pass in the `:namespace` option.


  respond Comment::Create, namespace: [:api]


This will result in a call `respond_with :api, op`.

## Custom Params

If you want to manually hand in parameters to `#run`, `#respond`, `#form` or `#present`, use the `params:` option.

{% highlight ruby %}
def create
  run Comment::Create, params: {comment: {body: "Always the same! Boring!"}}
end
{% endhighlight %}

## Document Formats

Normally, Trailblazer will pass Rails' `params` hash into any operation.

For operations that have `Operation::Representer` included, not a hash but the request body will be passed into the operation, keyed under the operation's `model_name`.

{% highlight ruby %}
Comment::Create.({comment: request.body.string})
{% endhighlight %}

This allows the operation's representer to deserialize the document and populate the contract, bypassing Rails' `ParamsParser`.

You can instruct Trailblazer not to do that and pass in the normal `params` hash if you don't want that using the `:is_document` option.

{% highlight ruby %}
def create
  run Comment::Create, is_document: false # will run Comment::Create(params)
end
{% endhighlight %}

## Normalizing Params

Override #process_params! to add or remove values to params before the operation is run. This is called in #run, #respond and #present and #form.

{% highlight ruby %}
class CommentsController < ApplicationController
private
  def process_params!(params)
    params.merge!(current_user: current_user)
  end
end
{% endhighlight %}

This centralizes params normalization and doesn't require you to do that in every action manually.<|MERGE_RESOLUTION|>--- conflicted
+++ resolved
@@ -98,53 +98,37 @@
 
 This is identical to `#present` with two additional step: besides the `@operation` and `@model` instance variables, the `@form` will be assigned, too. After that, the form's `prepopulate!` method is called and the form is ready for rendering, e.g. via `#form_for`.
 
-<<<<<<< HEAD
-
-    op = Comment::Create.present(params)
-    op.contract.prepopulate!
-    @operation = op
-    @model     = op.model
-    @form      = op.contract
-
-=======
-{% highlight ruby %}
-def form(Comment::Create, options={})
-  op = Comment::Create.present(params)
-
-  op.contract.prepopulate!(options)
-
-  @operation = op
-  @model     = op.model
-  @form      = op.contract
-{% endhighlight %}
+
+    def form(Comment::Create, options={})
+      op = Comment::Create.present(params)
+
+      op.contract.prepopulate!(options)
+
+      @operation = op
+      @model     = op.model
+      @form      = op.contract
+    end
 
 ### Options for prepopulate!
 
 All options from the `#form` call are directly passed to the form's `prepopulate!` method, allowing you to use runtime data in prepopulators. Note that the original `params` object is available in this options hash, too.
 
-{% highlight ruby %}
-form Comment::Create, color: "green"
-{% endhighlight %}
+    form Comment::Create, color: "green"
 
 This will result in the following hash being passed to `prepopulate!`.
 
-{% highlight ruby %}
-contract do
-  def prepopulate!(options)
-    options[:color]  #=> "green"
-    options[:params] #=> <ActionController::Params ..>
-{% endhighlight %}
+    contract do
+      def prepopulate!(options)
+        options[:color]  #=> "green"
+        options[:params] #=> <ActionController::Params ..>
 
 
 The `#form` method returns the actual form object. This is helpful if you want to render multiple forms on a page.
 
-{% highlight ruby %}
-def show
-  @create_form = form(Comment::Create)
-  @survey_form = form(Survey::Support::Create)
-end
-{% endhighlight %}
->>>>>>> 914d7ad8
+    def show
+      @create_form = form(Comment::Create)
+      @survey_form = form(Survey::Support::Create)
+    end
 
 ## Respond
 
@@ -181,7 +165,7 @@
 If you want the responder to compute URLs with namespaces, pass in the `:namespace` option.
 
 
-  respond Comment::Create, namespace: [:api]
+    respond Comment::Create, namespace: [:api]
 
 
 This will result in a call `respond_with :api, op`.
@@ -190,11 +174,9 @@
 
 If you want to manually hand in parameters to `#run`, `#respond`, `#form` or `#present`, use the `params:` option.
 
-{% highlight ruby %}
-def create
-  run Comment::Create, params: {comment: {body: "Always the same! Boring!"}}
-end
-{% endhighlight %}
+    def create
+      run Comment::Create, params: {comment: {body: "Always the same! Boring!"}}
+    end
 
 ## Document Formats
 
@@ -202,31 +184,25 @@
 
 For operations that have `Operation::Representer` included, not a hash but the request body will be passed into the operation, keyed under the operation's `model_name`.
 
-{% highlight ruby %}
-Comment::Create.({comment: request.body.string})
-{% endhighlight %}
+    Comment::Create.({comment: request.body.string})
 
 This allows the operation's representer to deserialize the document and populate the contract, bypassing Rails' `ParamsParser`.
 
 You can instruct Trailblazer not to do that and pass in the normal `params` hash if you don't want that using the `:is_document` option.
 
-{% highlight ruby %}
-def create
-  run Comment::Create, is_document: false # will run Comment::Create(params)
-end
-{% endhighlight %}
+    def create
+      run Comment::Create, is_document: false # will run Comment::Create(params)
+    end
 
 ## Normalizing Params
 
 Override #process_params! to add or remove values to params before the operation is run. This is called in #run, #respond and #present and #form.
 
-{% highlight ruby %}
-class CommentsController < ApplicationController
-private
-  def process_params!(params)
-    params.merge!(current_user: current_user)
-  end
-end
-{% endhighlight %}
+    class CommentsController < ApplicationController
+    private
+      def process_params!(params)
+        params.merge!(current_user: current_user)
+      end
+    end
 
 This centralizes params normalization and doesn't require you to do that in every action manually.