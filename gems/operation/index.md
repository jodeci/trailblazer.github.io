--- conflicted
+++ resolved
@@ -181,17 +181,10 @@
 
 Another huge advantage is: operations can be used in any environment like scripts, background jobs and will do the exact same as in a controller. This is extremely helpful to use operations as a replacement for test factories.
 
-<<<<<<< HEAD
-=======
-{% highlight ruby %}
-describe Comment::Update do
-  it "updates" do
-    comment = Comment::Create.(..) # this is a factory.
->>>>>>> 914d7ad8
 
     describe Comment::Update do
       it "updates" do
-        comment = Comment::Create(..) # this is a factory.
+        comment = Comment::Create.(..) # this is a factory.
 
         Comment::Update.(id: comment.id, comment: {body: "FTW!"})
         expect(comment.body).to eq("FTW!")
